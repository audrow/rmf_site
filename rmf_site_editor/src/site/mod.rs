--- conflicted
+++ resolved
@@ -185,14 +185,9 @@
             )
             .add_system_set(
                 SystemSet::on_update(SiteState::Display)
-<<<<<<< HEAD
-                    .with_system(save_site.exclusive_system())
-                    .with_system(save_nav_graphs.exclusive_system())
                     .with_system(sync_workspace_visibility)
-=======
                     .with_system(save_site)
                     .with_system(save_nav_graphs)
->>>>>>> 93238ce4
                     .with_system(change_site),
             )
             .add_system_set_to_stage(
