/*
 * Copyright (C) 2022 Open Source Robotics Foundation
 *
 * Licensed under the Apache License, Version 2.0 (the "License");
 * you may not use this file except in compliance with the License.
 * You may obtain a copy of the License at
 *
 *     http://www.apache.org/licenses/LICENSE-2.0
 *
 * Unless required by applicable law or agreed to in writing, software
 * distributed under the License is distributed on an "AS IS" BASIS,
 * WITHOUT WARRANTIES OR CONDITIONS OF ANY KIND, either express or implied.
 * See the License for the specific language governing permissions and
 * limitations under the License.
 *
*/

use crate::{
    interaction::{DragPlaneBundle, Selectable, MODEL_PREVIEW_LAYER},
    site::{Category, PreventDeletion, SiteAssets},
    site_asset_io::MODEL_ENVIRONMENT_VARIABLE,
    SdfRoot,
};
use bevy::{asset::LoadState, gltf::Gltf, prelude::*, render::view::RenderLayers};
use bevy_mod_outline::OutlineMeshExt;
use rmf_site_format::{AssetSource, ModelMarker, Pending, Pose, Scale, UrdfRoot};
use smallvec::SmallVec;

#[derive(Component, Debug, Clone)]
pub struct ModelScene {
    source: AssetSource,
    format: TentativeModelFormat,
    entity: Option<Entity>,
}

/// Stores a sequence of model formats to try loading, the site editor will try them in a sequence
/// until one is successful, or all fail
#[derive(Component, Debug, Default, Clone, PartialEq)]
pub enum TentativeModelFormat {
    #[default]
    Plain,
    GlbFlat,
    Obj,
    Stl,
    GlbFolder,
    Sdf,
}

impl TentativeModelFormat {
    pub fn next(&self) -> Option<Self> {
        use TentativeModelFormat::*;
        match self {
            Plain => Some(GlbFlat),
            GlbFlat => Some(Obj),
            Obj => Some(Stl),
            Stl => Some(GlbFolder),
            GlbFolder => Some(Sdf),
            Sdf => None,
        }
    }

    // Returns what should be appended to the asset source to make it work with the bevy asset
    // loader matching the format
    pub fn to_string(&self, model_name: &str) -> String {
        use TentativeModelFormat::*;
        match self {
            Plain => "".to_owned(),
            Obj => ("/".to_owned() + model_name + ".obj").into(),
            GlbFlat => ".glb".into(),
            Stl => ".stl".into(),
            GlbFolder => ("/".to_owned() + model_name + ".glb").into(),
            Sdf => "/model.sdf".to_owned(),
        }
    }
}

#[derive(Component, Deref, DerefMut)]
pub struct PendingSpawning(HandleUntyped);

/// A unit component to mark where a scene begins
#[derive(Component, Debug, Clone, Copy)]
pub struct ModelSceneRoot;

pub fn handle_model_loaded_events(
    mut commands: Commands,
    loading_models: Query<
        (Entity, &PendingSpawning, &Scale, Option<&RenderLayers>),
        With<ModelMarker>,
    >,
    mut current_scenes: Query<&mut ModelScene>,
    asset_server: Res<AssetServer>,
    site_assets: Res<SiteAssets>,
    meshes: Res<Assets<Mesh>>,
    scenes: Res<Assets<Scene>>,
    gltfs: Res<Assets<Gltf>>,
    urdfs: Res<Assets<UrdfRoot>>,
    sdfs: Res<Assets<SdfRoot>>,
) {
    // For each model that is loading, check if its scene has finished loading
    // yet. If the scene has finished loading, then insert it as a child of the
    // model entity and make it selectable.
    for (e, h, scale, render_layer) in loading_models.iter() {
        if asset_server.get_load_state(&h.0) == LoadState::Loaded {
            let model_id = if let Some(gltf) = gltfs.get(&h.typed_weak::<Gltf>()) {
                Some(commands.entity(e).add_children(|parent| {
                    // Get default scene if present, otherwise index 0
                    let scene = gltf
                        .default_scene
                        .as_ref()
                        .map(|s| s.clone())
                        .unwrap_or(gltf.scenes.get(0).unwrap().clone());
                    parent
                        .spawn(SceneBundle {
                            scene,
                            transform: Transform::from_scale(**scale),
                            ..default()
                        })
                        .id()
                }))
            } else if scenes.contains(&h.typed_weak::<Scene>()) {
                Some(commands.entity(e).add_children(|parent| {
                    let h_typed = h.0.clone().typed::<Scene>();
                    parent
                        .spawn(SceneBundle {
                            scene: h_typed,
                            transform: Transform::from_scale(**scale),
                            ..default()
                        })
                        .id()
                }))
            } else if meshes.contains(&h.typed_weak::<Mesh>()) {
                Some(commands.entity(e).add_children(|parent| {
                    let h_typed = h.0.clone().typed::<Mesh>();
                    parent
                        .spawn(PbrBundle {
                            mesh: h_typed,
                            material: site_assets.default_mesh_grey_material.clone(),
                            transform: Transform::from_scale(**scale),
                            ..default()
                        })
                        .id()
                }))
            } else if let Some(urdf) = urdfs.get(&h.typed_weak::<UrdfRoot>()) {
                Some(commands.entity(e).add_children(|parent| {
                    parent
                        .spawn(SpatialBundle::VISIBLE_IDENTITY)
                        .insert(urdf.clone())
                        .insert(Category::Workcell)
                        .id()
                }))
            } else if let Some(sdf) = sdfs.get(&h.typed_weak::<SdfRoot>()) {
                Some(commands.entity(e).add_children(|parent| {
                    parent
                        .spawn(SpatialBundle::VISIBLE_IDENTITY)
                        .insert(sdf.clone())
                        .id()
                }))
            } else {
                None
            };

            if let Some(id) = model_id {
                let mut cmd = commands.entity(e);
                cmd.insert(ModelSceneRoot);
                if !render_layer.is_some_and(|l| l.iter().all(|l| l == MODEL_PREVIEW_LAYER)) {
                    cmd.insert(Selectable::new(e));
                }
                current_scenes.get_mut(e).unwrap().entity = Some(id);
            }
            commands
                .entity(e)
                .remove::<(PreventDeletion, PendingSpawning)>();
        }
    }
}

pub fn update_model_scenes(
    mut commands: Commands,
    changed_models: Query<
        (
            Entity,
            &AssetSource,
            &Pose,
            &TentativeModelFormat,
            Option<&Visibility>,
        ),
        (Changed<TentativeModelFormat>, With<ModelMarker>),
    >,
    asset_server: Res<AssetServer>,
    mut current_scenes: Query<&mut ModelScene>,
    trashcan: Res<ModelTrashcan>,
) {
    fn spawn_model(
        e: Entity,
        source: &AssetSource,
        pose: &Pose,
        asset_server: &AssetServer,
        tentative_format: &TentativeModelFormat,
        has_visibility: bool,
        commands: &mut Commands,
    ) {
        let mut commands = commands.entity(e);
        commands
            .insert(ModelScene {
                source: source.clone(),
                format: tentative_format.clone(),
                entity: None,
            })
            .insert(TransformBundle::from_transform(pose.transform()))
            .insert(Category::Model);

        if !has_visibility {
            // NOTE: We separate this out because for CollisionMeshMarker
            // entities their visibility will be set by the CategoryVisibility
            // plugin, which will (usually) set visibility to false. If we
            // always inserted a true Visibiltiy then we would override the
            // CategoryVisibility setting. This kind of multiple-source-of-truth
            // conflict should be resolved by having a more sound way of building
            // new entities and/or using a dependency tracker as proposed here:
            // https://github.com/open-rmf/rmf_site/issues/173
            commands.insert(VisibilityBundle {
                visibility: Visibility::VISIBLE,
                ..default()
            });
        }

        // For search assets, look at subfolders and iterate through file formats
        // TODO(luca) This will also iterate for non search assets, fix
        let asset_source = match source {
            AssetSource::Search(name) => {
                let model_name = name.split('/').last().unwrap();
                AssetSource::Search(name.to_owned() + &tentative_format.to_string(model_name))
            }
            _ => source.clone(),
        };
        let handle = asset_server.load_untyped(&String::from(&asset_source));
        commands
            .insert(PreventDeletion::because(
                "Waiting for model to spawn".to_string(),
            ))
            .insert(PendingSpawning(handle));
    }

    // update changed models
    for (e, source, pose, tentative_format, vis_option) in changed_models.iter() {
        if let Ok(current_scene) = current_scenes.get_mut(e) {
            // Avoid respawning if spurious change detection was triggered
            if current_scene.source != *source || current_scene.format != *tentative_format {
                if let Some(scene_entity) = current_scene.entity {
                    commands.entity(scene_entity).set_parent(trashcan.0);
                    commands.entity(e).remove::<ModelSceneRoot>();
                }
                // Updated model
                spawn_model(
                    e,
                    source,
                    pose,
                    &asset_server,
                    tentative_format,
                    vis_option.is_some(),
                    &mut commands,
                );
            }
        } else {
            // New model
            spawn_model(
                e,
                source,
                pose,
                &asset_server,
                tentative_format,
                vis_option.is_some(),
                &mut commands,
            );
        }
    }
}

pub fn update_model_tentative_formats(
    mut commands: Commands,
    changed_models: Query<Entity, (Changed<AssetSource>, With<ModelMarker>)>,
    mut loading_models: Query<
        (
            Entity,
            &mut TentativeModelFormat,
            &PendingSpawning,
            &AssetSource,
        ),
        With<ModelMarker>,
    >,
    asset_server: Res<AssetServer>,
) {
    static SUPPORTED_EXTENSIONS: &[&str] = &["obj", "stl", "sdf", "glb", "gltf"];
    for e in changed_models.iter() {
        // Reset to the first format
        commands.entity(e).insert(TentativeModelFormat::default());
    }
    // Check from the asset server if any format failed, if it did try the next
    for (e, mut tentative_format, h, source) in loading_models.iter_mut() {
        if matches!(asset_server.get_load_state(&h.0), LoadState::Failed) {
            let mut cmd = commands.entity(e);
            cmd.remove::<PreventDeletion>();
            // We want to iterate only for search asset types, for others just print an error
            if matches!(source, AssetSource::Search(_)) {
                if let Some(fmt) = tentative_format.next() {
                    *tentative_format = fmt;
                    cmd.remove::<PendingSpawning>();
                    continue;
                }
            }
            let path = String::from(source);
            let model_ext = path
                .rsplit_once('.')
                .map(|s| s.1.to_owned())
                .unwrap_or_else(|| tentative_format.to_string(""));
            let reason = if !SUPPORTED_EXTENSIONS.iter().any(|e| model_ext.ends_with(e)) {
                "Format not supported".to_owned()
            } else {
                match source {
                    AssetSource::Search(_) | AssetSource::Remote(_) => format!(
                        "Model not found, try using an API key if it belongs to \
                                a private organization, or add its path to the {} \
                                environment variable",
                        MODEL_ENVIRONMENT_VARIABLE
                    ),
                    _ => "Failed parsing file".to_owned(),
                }
            };
            warn!("Failed loading Model with source {}: {}", path, reason);
            cmd.remove::<TentativeModelFormat>();
        }
    }
}

pub fn update_model_scales(
    changed_scales: Query<(&Scale, &ModelScene), Changed<Scale>>,
    mut transforms: Query<&mut Transform>,
) {
    for (scale, scene) in changed_scales.iter() {
        if let Some(scene) = scene.entity {
            if let Ok(mut tf) = transforms.get_mut(scene) {
                tf.scale = **scale;
            }
        }
    }
}

#[derive(Component)]
pub struct Trashcan;

/// The current data structures of models may have nested structures where we
/// spawn "models" within the descendant tree of another model. This can lead to
/// situations where we might try to delete the descendant tree of a model while
/// also modifying one of those descendants. Bevy's current implementation of
/// such commands leads to panic when attempting to modify a despawned entity.
/// To deal with this we defer deleting model descendants by placing them in the
/// trash can and waiting to despawn them during a later stage after any
/// modifier commands have been flushed.
#[derive(Resource)]
pub struct ModelTrashcan(pub Entity);

impl FromWorld for ModelTrashcan {
    fn from_world(world: &mut World) -> Self {
        Self(world.spawn(Trashcan).id())
    }
}

pub fn clear_model_trashcan(
    mut commands: Commands,
    trashcans: Query<&Children, (With<Trashcan>, Changed<Children>)>,
) {
    for trashcan in &trashcans {
        for trash in trashcan {
            commands.entity(*trash).despawn_recursive();
        }
    }
}

pub fn make_models_selectable(
    mut commands: Commands,
    new_scene_roots: Query<Entity, (Added<ModelSceneRoot>, Without<Pending>)>,
    parents: Query<&Parent>,
    scene_roots: Query<(&Selectable, Option<&RenderLayers>), With<ModelMarker>>,
    all_children: Query<&Children>,
    mesh_handles: Query<&Handle<Mesh>>,
    mut mesh_assets: ResMut<Assets<Mesh>>,
) {
    // We use adding of scene root as a marker of models being spawned, the component is added when
    // the scene fininshed loading and is spawned
    for model_scene_root in &new_scene_roots {
        // Use a small vec here to try to dodge heap allocation if possible.
        // TODO(MXG): Run some tests to see if an allocation of 16 is typically
        // sufficient.
        let mut queue: SmallVec<[Entity; 16]> = SmallVec::new();
        // A root might be a child of another root, for example for SDF models that have multiple
        // submeshes. We need to traverse up to find the highest level scene to use for selecting
        // behavior
        let Some((selectable, render_layers)) = AncestorIter::new(&parents, model_scene_root)
            .filter_map(|p| scene_roots.get(p).ok())
            .last()
<<<<<<< HEAD
            .or_else(|| scene_roots.get(model_scene_root).ok())
            else {
                continue;
=======
        else {
            continue;
>>>>>>> fbc5fbf4
        };
        // If layer should not be visible, don't make it selectable
        if render_layers.is_some_and(|r| r.iter().all(|l| l == MODEL_PREVIEW_LAYER)) {
            continue;
        }
        queue.push(model_scene_root);

        while let Some(e) = queue.pop() {
            commands
                .entity(e)
                .insert(selectable.clone())
                .insert(DragPlaneBundle::new(selectable.element, Vec3::Z));

            if let Ok(mesh_handle) = mesh_handles.get(e) {
                if let Some(mesh) = mesh_assets.get_mut(mesh_handle) {
                    if mesh.generate_outline_normals().is_err() {
                        warn!(
                            "WARNING: Unable to generate outline normals for \
                            a model mesh"
                        );
                    }
                }
            }

            if let Ok(children) = all_children.get(e) {
                for child in children {
                    queue.push(*child);
                }
            }
        }
    }
}

/// Assigns the render layer of the root, if present, to all the children
pub fn propagate_model_render_layers(
    mut commands: Commands,
    new_scene_roots: Query<Entity, Added<ModelSceneRoot>>,
    scene_roots: Query<&RenderLayers, With<ModelMarker>>,
    parents: Query<&Parent>,
    mesh_entities: Query<Entity, With<Handle<Mesh>>>,
    children: Query<&Children>,
) {
    for e in &new_scene_roots {
        let Some(render_layers) = AncestorIter::new(&parents, e)
            .filter_map(|p| scene_roots.get(p).ok())
            .last()
        else {
            continue;
        };
        for c in DescendantIter::new(&children, e) {
            if mesh_entities.get(c).is_ok() {
                commands.entity(c).insert(render_layers.clone());
            }
        }
    }
}<|MERGE_RESOLUTION|>--- conflicted
+++ resolved
@@ -398,14 +398,9 @@
         let Some((selectable, render_layers)) = AncestorIter::new(&parents, model_scene_root)
             .filter_map(|p| scene_roots.get(p).ok())
             .last()
-<<<<<<< HEAD
             .or_else(|| scene_roots.get(model_scene_root).ok())
             else {
                 continue;
-=======
-        else {
-            continue;
->>>>>>> fbc5fbf4
         };
         // If layer should not be visible, don't make it selectable
         if render_layers.is_some_and(|r| r.iter().all(|l| l == MODEL_PREVIEW_LAYER)) {
