--- conflicted
+++ resolved
@@ -907,30 +907,8 @@
 pub fn save_site(world: &mut World) {
     let save_events: Vec<_> = world.resource_mut::<Events<SaveSite>>().drain().collect();
     for save_event in save_events {
-<<<<<<< HEAD
-        let path = {
-            if let Some(to_file) = save_event.to_file {
-                to_file
-            } else {
-                if let Some(to_file) = world.entity(save_event.site).get::<DefaultFile>() {
-                    to_file.0.clone()
-                } else {
-                    let name = world
-                        .entity(save_event.site)
-                        .get::<SiteProperties>()
-                        .map(|site| site.name.clone())
-                        .unwrap_or("<invalid site>".to_string());
-                    warn!("No default save file for {name}, please use [Save As]");
-                    continue;
-                }
-            }
-        };
-
+        let path = save_event.to_file;
         info!(
-=======
-        let path = save_event.to_file;
-        println!(
->>>>>>> f796e44c
             "Saving to {}",
             path.to_str().unwrap_or("<failed to render??>")
         );
