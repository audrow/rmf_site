/*
 * Copyright (C) 2022 Open Source Robotics Foundation
 *
 * Licensed under the Apache License, Version 2.0 (the "License");
 * you may not use this file except in compliance with the License.
 * You may obtain a copy of the License at
 *
 *     http://www.apache.org/licenses/LICENSE-2.0
 *
 * Unless required by applicable law or agreed to in writing, software
 * distributed under the License is distributed on an "AS IS" BASIS,
 * WITHOUT WARRANTIES OR CONDITIONS OF ANY KIND, either express or implied.
 * See the License for the specific language governing permissions and
 * limitations under the License.
 *
*/

use bevy::{
    ecs::{event::Events, system::SystemState},
    prelude::*,
};
use std::{collections::BTreeMap, path::PathBuf};
use thiserror::Error as ThisError;

<<<<<<< HEAD
use crate::site::*;
use crate::AppState;
=======
use crate::{recency::RecencyRanking, site::*};
>>>>>>> 9cacf83f
use rmf_site_format::*;

pub struct SaveSite {
    pub site: Entity,
    pub to_file: Option<PathBuf>,
}

pub struct SaveNavGraphs {
    pub site: Entity,
    pub to_file: PathBuf,
}

// TODO(MXG): Change all these errors to use u32 SiteIDs instead of entities
#[derive(ThisError, Debug, Clone)]
pub enum SiteGenerationError {
    #[error("the specified entity [{0:?}] does not refer to a site")]
    InvalidSiteEntity(Entity),
    #[error("an object has a reference to an anchor that does not exist")]
    BrokenAnchorReference(Entity),
    #[error("an object has a reference to a level that does not exist")]
    BrokenLevelReference(Entity),
    #[error("an object has a reference to a nav graph that does not exist")]
    BrokenNavGraphReference(Entity),
    #[error("lift {0} is missing its anchor group")]
    BrokenLift(u32),
    #[error(
        "anchor {anchor:?} is being referenced for site {site:?} but does not belong to that site"
    )]
    InvalidAnchorReference { site: u32, anchor: u32 },
    #[error(
        "lift door {door:?} is referencing an anchor that does not belong to its lift {anchor:?}"
    )]
    InvalidLiftDoorReference { door: Entity, anchor: Entity },
}

/// Look through all the elements that we will be saving and assign a SiteID
/// component to any elements that do not have one already.
fn assign_site_ids(world: &mut World, site: Entity) -> Result<(), SiteGenerationError> {
    let mut state: SystemState<(
        Query<
            Entity,
            (
                Or<(
                    With<Anchor>,
                    With<DoorType>,
                    With<DrawingMarker>,
                    With<FiducialMarker>,
                    With<FloorMarker>,
                    With<LightKind>,
                    With<MeasurementMarker>,
                    With<ModelMarker>,
                    With<PhysicalCameraProperties>,
                    With<WallMarker>,
                )>,
                Without<Pending>,
            ),
        >,
        Query<
            Entity,
            (
                Or<(With<LaneMarker>, With<LocationTags>, With<NavGraphMarker>)>,
                Without<Pending>,
            ),
        >,
        Query<Entity, (With<LevelProperties>, Without<Pending>)>,
        Query<Entity, (With<LiftCabin<Entity>>, Without<Pending>)>,
        Query<&NextSiteID>,
        Query<&SiteID>,
        Query<&Children>,
    )> = SystemState::new(world);

    let (level_children, nav_graph_elements, levels, lifts, sites, site_ids, children) =
        state.get_mut(world);

    let mut new_entities = Vec::new();

    let site_children = match children.get(site) {
        Ok(children) => children,
        Err(_) => {
            // The site seems to have no children at all. That's suspicious but
            // not impossible if the site is completely empty. In that case
            // there is no need to assign any SiteIDs
            return Ok(());
        }
    };

    for site_child in site_children {
        if let Ok(level) = levels.get(*site_child) {
            if !site_ids.contains(level) {
                new_entities.push(level);
            }

            if let Ok(children) = children.get(level) {
                for child in children {
                    if level_children.contains(*child) {
                        if !site_ids.contains(*child) {
                            new_entities.push(*child);
                        }
                    }
                }
            }
        }

        if let Ok(e) = nav_graph_elements.get(*site_child) {
            if !site_ids.contains(e) {
                new_entities.push(e);
            }
        }

        if let Ok(lift) = lifts.get(*site_child) {
            if !site_ids.contains(lift) {
                new_entities.push(lift);
            }

            if let Ok(children) = children.get(lift) {
                for child in children {
                    if level_children.contains(*child) {
                        if !site_ids.contains(*child) {
                            new_entities.push(*child);
                        }
                    }
                }
            }
        }
    }

    let mut next_site_id = sites
        .get(site)
        .map(|n| n.0)
        .map_err(|_| SiteGenerationError::InvalidSiteEntity(site))?..;
    for e in &new_entities {
        world
            .entity_mut(*e)
            .insert(SiteID(next_site_id.next().unwrap()));
    }

    world
        .entity_mut(site)
        .insert(NextSiteID(next_site_id.next().unwrap()));

    Ok(())
}

fn collect_site_anchors(world: &mut World, site: Entity) -> BTreeMap<u32, Anchor> {
    let mut state: SystemState<(
        Query<&Children>,
        Query<(&SiteID, &Anchor), Without<Pending>>,
    )> = SystemState::new(world);

    let mut site_anchors = BTreeMap::new();
    let (q_children, q_anchors) = state.get(world);
    if let Ok(children) = q_children.get(site) {
        for child in children {
            if let Ok((site_id, anchor)) = q_anchors.get(*child) {
                site_anchors.insert(site_id.0, anchor.clone());
            }
        }
    }

    site_anchors
}

fn generate_levels(
    world: &mut World,
    site: Entity,
) -> Result<BTreeMap<u32, Level>, SiteGenerationError> {
    let mut state: SystemState<(
        Query<(&Anchor, &SiteID, &Parent)>,
        Query<
            (
                &Edge<Entity>,
                Option<&Original<Edge<Entity>>>,
                &NameInSite,
                &DoorType,
                &SiteID,
                &Parent,
            ),
            Without<Pending>,
        >,
        Query<
            (&AssetSource, &Pose, &PixelsPerMeter, &SiteID, &Parent),
            (With<DrawingMarker>, Without<Pending>),
        >,
        Query<
            (
                &Point<Entity>,
                Option<&Original<Point<Entity>>>,
                &Label,
                &SiteID,
                &Parent,
            ),
            (With<FiducialMarker>, Without<Pending>),
        >,
        Query<
            (
                &Path<Entity>,
                Option<&Original<Path<Entity>>>,
                &Texture,
                &SiteID,
                &Parent,
            ),
            (With<FloorMarker>, Without<Pending>),
        >,
        Query<(&LightKind, &Pose, &SiteID, &Parent)>,
        Query<
            (
                &Edge<Entity>,
                Option<&Original<Edge<Entity>>>,
                &Distance,
                &Label,
                &SiteID,
                &Parent,
            ),
            (With<MeasurementMarker>, Without<Pending>),
        >,
        Query<
            (
                &NameInSite,
                &AssetSource,
                &Pose,
                &IsStatic,
                &ConstraintDependents,
                &SiteID,
                &Parent,
            ),
            (With<ModelMarker>, Without<Pending>),
        >,
        Query<
            (
                &NameInSite,
                &Pose,
                &PhysicalCameraProperties,
                &SiteID,
                &Parent,
            ),
            Without<Pending>,
        >,
        Query<
            (
                &Edge<Entity>,
                Option<&Original<Edge<Entity>>>,
                &Texture,
                &SiteID,
                &Parent,
            ),
            (With<WallMarker>, Without<Pending>),
        >,
        Query<
            (
                &LevelProperties,
                &SiteID,
                &Parent,
                Option<&RecencyRanking<FloorMarker>>,
                Option<&RecencyRanking<DrawingMarker>>,
            ),
            Without<Pending>,
        >,
        Query<&SiteID>,
    )> = SystemState::new(world);

    let (
        q_anchors,
        q_doors,
        q_drawings,
        q_fiducials,
        q_floors,
        q_lights,
        q_measurements,
        q_models,
        q_physical_cameras,
        q_walls,
        q_levels,
        q_site_ids,
    ) = state.get(world);

    let mut levels = BTreeMap::new();
    for (properties, level_id, parent, floor_ranking, drawing_ranking) in &q_levels {
        if parent.get() == site {
            levels.insert(
                level_id.0,
                Level::new(
                    properties.clone(),
                    RankingsInLevel {
                        floors: floor_ranking
                            .map(|r| r.to_u32(&q_site_ids))
                            .unwrap_or(Vec::new()),
                        drawings: drawing_ranking
                            .map(|r| r.to_u32(&q_site_ids))
                            .unwrap_or(Vec::new()),
                    },
                ),
            );
        }
    }

    let get_anchor_id = |entity| {
        let (_, site_id, _) = q_anchors
            .get(entity)
            .map_err(|_| SiteGenerationError::BrokenAnchorReference(entity))?;
        Ok(site_id.0)
    };

    let get_anchor_id_edge = |edge: &Edge<Entity>| {
        let left = get_anchor_id(edge.left())?;
        let right = get_anchor_id(edge.right())?;
        Ok(Edge::new(left, right))
    };

    let get_anchor_id_path = |entities: &Vec<Entity>| {
        let mut anchor_ids = Vec::new();
        anchor_ids.reserve(entities.len());
        for entity in entities {
            let id = get_anchor_id(*entity)?;
            anchor_ids.push(id);
        }
        Ok(Path(anchor_ids))
    };

    for (anchor, id, parent) in &q_anchors {
        if let Ok((_, level_id, _, _, _)) = q_levels.get(parent.get()) {
            if let Some(level) = levels.get_mut(&level_id.0) {
                level.anchors.insert(id.0, anchor.clone());
            }
        }
    }

    for (edge, o_edge, name, kind, id, parent) in &q_doors {
        let edge = o_edge.map(|x| &x.0).unwrap_or(edge);
        if let Ok((_, level_id, _, _, _)) = q_levels.get(parent.get()) {
            if let Some(level) = levels.get_mut(&level_id.0) {
                let anchors = get_anchor_id_edge(edge)?;
                level.doors.insert(
                    id.0,
                    Door {
                        anchors,
                        name: name.clone(),
                        kind: kind.clone(),
                        marker: DoorMarker,
                    },
                );
            }
        }
    }

    for (source, pose, pixels_per_meter, id, parent) in &q_drawings {
        if let Ok((_, level_id, _, _, _)) = q_levels.get(parent.get()) {
            if let Some(level) = levels.get_mut(&level_id.0) {
                level.drawings.insert(
                    id.0,
                    Drawing {
                        source: source.clone(),
                        pose: pose.clone(),
                        pixels_per_meter: pixels_per_meter.clone(),
                        marker: DrawingMarker,
                    },
                );
            }
        }
    }

    for (point, o_point, label, id, parent) in &q_fiducials {
        let point = o_point.map(|x| &x.0).unwrap_or(point);
        if let Ok((_, level_id, _, _, _)) = q_levels.get(parent.get()) {
            if let Some(level) = levels.get_mut(&level_id.0) {
                let anchor = Point(get_anchor_id(point.0)?);
                level.fiducials.insert(
                    id.0,
                    Fiducial {
                        anchor,
                        label: label.clone(),
                        marker: FiducialMarker,
                    },
                );
            }
        }
    }

    for (path, o_path, texture, id, parent) in &q_floors {
        let path = o_path.map(|x| &x.0).unwrap_or(path);
        if let Ok((_, level_id, _, _, _)) = q_levels.get(parent.get()) {
            if let Some(level) = levels.get_mut(&level_id.0) {
                let anchors = get_anchor_id_path(&path)?;
                level.floors.insert(
                    id.0,
                    Floor {
                        anchors,
                        texture: texture.clone(),
                        marker: FloorMarker,
                    },
                );
            }
        }
    }

    for (kind, pose, id, parent) in &q_lights {
        if let Ok((_, level_id, _, _, _)) = q_levels.get(parent.get()) {
            if let Some(level) = levels.get_mut(&level_id.0) {
                level.lights.insert(
                    id.0,
                    Light {
                        pose: pose.clone(),
                        kind: kind.clone(),
                    },
                );
            }
        }
    }

    for (edge, o_edge, distance, label, id, parent) in &q_measurements {
        let edge = o_edge.map(|x| &x.0).unwrap_or(edge);
        if let Ok((_, level_id, _, _, _)) = q_levels.get(parent.get()) {
            if let Some(level) = levels.get_mut(&level_id.0) {
                let anchors = get_anchor_id_edge(edge)?;
                level.measurements.insert(
                    id.0,
                    Measurement {
                        anchors,
                        distance: distance.clone(),
                        label: label.clone(),
                        marker: MeasurementMarker,
                    },
                );
            }
        }
    }

<<<<<<< HEAD
    for (name, source, pose, is_static, constraint_dependents, id, parent) in &q_models {
        if let Ok((_, level_id, _)) = q_levels.get(parent.get()) {
=======
    for (name, source, pose, is_static, id, parent) in &q_models {
        if let Ok((_, level_id, _, _, _)) = q_levels.get(parent.get()) {
>>>>>>> 9cacf83f
            if let Some(level) = levels.get_mut(&level_id.0) {
                level.models.insert(
                    id.0,
                    Model {
                        name: name.clone(),
                        source: source.clone(),
                        pose: pose.clone(),
                        is_static: is_static.clone(),
                        constraints: constraint_dependents.clone(),
                        marker: ModelMarker,
                    },
                );
            }
        }
    }

    for (name, pose, properties, id, parent) in &q_physical_cameras {
        if let Ok((_, level_id, _, _, _)) = q_levels.get(parent.get()) {
            if let Some(level) = levels.get_mut(&level_id.0) {
                level.physical_cameras.insert(
                    id.0,
                    PhysicalCamera {
                        name: name.clone(),
                        pose: pose.clone(),
                        properties: properties.clone(),
                        previewable: PreviewableMarker,
                    },
                );
            }
        }
    }

    for (edge, o_edge, texture, id, parent) in &q_walls {
        let edge = o_edge.map(|x| &x.0).unwrap_or(edge);
        if let Ok((_, level_id, _, _, _)) = q_levels.get(parent.get()) {
            if let Some(level) = levels.get_mut(&level_id.0) {
                let anchors = get_anchor_id_edge(edge)?;
                level.walls.insert(
                    id.0,
                    Wall {
                        anchors,
                        texture: texture.clone(),
                        marker: WallMarker,
                    },
                );
            }
        }
    }

    return Ok(levels);
}

type QueryLift<'w, 's> = Query<
    'w,
    's,
    (
        Entity,
        &'static NameInSite,
        &'static Edge<Entity>,
        Option<&'static Original<Edge<Entity>>>,
        &'static LiftCabin<Entity>,
        &'static IsStatic,
        &'static InitialLevel<Entity>,
        &'static SiteID,
        &'static Parent,
    ),
    Without<Pending>,
>;

fn generate_lifts(
    world: &mut World,
    site: Entity,
) -> Result<BTreeMap<u32, Lift<u32>>, SiteGenerationError> {
    let mut state: SystemState<(
        Query<(&SiteID, &Anchor), Without<Pending>>,
        QueryLiftDoor,
        Query<&SiteID, (With<LevelProperties>, Without<Pending>)>,
        QueryLift,
        Query<Entity, With<CabinAnchorGroup>>,
        Query<&Parent, Without<Pending>>,
        Query<&Children>,
        Query<&SiteID>,
    )> = SystemState::new(world);

    let (
        q_anchors,
        q_doors,
        q_levels,
        q_lifts,
        q_cabin_anchor_groups,
        q_parents,
        q_children,
        q_site_id,
    ) = state.get(world);

    let mut lifts = BTreeMap::new();

    let get_anchor_id = |entity| {
        let (site_id, _) = q_anchors
            .get(entity)
            .map_err(|_| SiteGenerationError::BrokenAnchorReference(entity))?;
        Ok(site_id.0)
    };

    let get_level_id = |entity| -> Result<u32, SiteGenerationError> {
        let site_id = q_levels
            .get(entity)
            .map_err(|_| SiteGenerationError::BrokenLevelReference(entity))?;
        Ok(site_id.0)
    };

    let get_anchor_id_edge = |edge: &Edge<Entity>| {
        let left = get_anchor_id(edge.left())?;
        let right = get_anchor_id(edge.right())?;
        Ok(Edge::new(left, right))
    };

    let confirm_entity_parent = |intended_parent, child| {
        if let Ok(actual_parent) = q_parents.get(child) {
            if actual_parent.get() == intended_parent {
                return true;
            }
        }

        return false;
    };

    let validate_site_anchor = |anchor| {
        if confirm_entity_parent(site, anchor) {
            return Ok(());
        }

        Err(SiteGenerationError::InvalidAnchorReference {
            site: q_site_id.get(site).unwrap().0,
            anchor: q_site_id.get(anchor).unwrap().0,
        })
    };

    let validate_site_anchors = |edge: &Edge<Entity>| {
        validate_site_anchor(edge.left())?;
        validate_site_anchor(edge.right())?;
        Ok(())
    };

    for (lift_entity, name, edge, o_edge, cabin, is_static, initial_level, id, parent) in &q_lifts {
        if parent.get() != site {
            continue;
        }

        // TODO(MXG): Clean up this spaghetti
        let anchor_group_entity = *match match q_children.get(lift_entity) {
            Ok(children) => children,
            Err(_) => return Err(SiteGenerationError::BrokenLift(id.0)),
        }
        .iter()
        .find(|c| q_cabin_anchor_groups.contains(**c))
        {
            Some(c) => c,
            None => return Err(SiteGenerationError::BrokenLift(id.0)),
        };

        let edge = o_edge.map(|x| &x.0).unwrap_or(edge);
        validate_site_anchors(edge)?;

        let validate_level_door_anchor = |door: Entity, anchor: Entity| {
            if confirm_entity_parent(anchor_group_entity, anchor) {
                return Ok(());
            }

            Err(SiteGenerationError::InvalidLiftDoorReference { door, anchor })
        };

        let validate_level_door_anchors = |door: Entity, edge: &Edge<Entity>| {
            validate_level_door_anchor(door, edge.left())?;
            validate_level_door_anchor(door, edge.right())?;
            get_anchor_id_edge(edge)
        };

        let mut cabin_anchors = BTreeMap::new();
        let mut cabin_doors = BTreeMap::new();
        if let Ok(children) = q_children.get(lift_entity) {
            for child in children {
                if let Ok(anchor_group) = q_cabin_anchor_groups.get(*child) {
                    if let Ok(anchor_children) = q_children.get(anchor_group) {
                        for anchor_child in anchor_children {
                            if let Ok((site_id, anchor)) = q_anchors.get(*anchor_child) {
                                cabin_anchors.insert(site_id.0, anchor.clone());
                            }
                        }
                    }
                }

                if let Ok((site_id, door_type, edge, o_edge, visits)) = q_doors.get(*child) {
                    let edge = o_edge.map(|x| &x.0).unwrap_or(edge);
                    cabin_doors.insert(
                        site_id.0,
                        LiftCabinDoor {
                            kind: door_type.clone(),
                            reference_anchors: validate_level_door_anchors(*child, edge)?,
                            visits: LevelVisits(
                                visits
                                    .iter()
                                    .map(|level| get_level_id(*level))
                                    .collect::<Result<_, _>>()?,
                            ),
                            marker: Default::default(),
                        },
                    );
                }
            }
        }

        let reference_anchors = get_anchor_id_edge(edge)?;
        lifts.insert(
            id.0,
            Lift {
                cabin_doors,
                properties: LiftProperties {
                    name: name.clone(),
                    reference_anchors,
                    cabin: cabin.to_u32(&q_doors),
                    is_static: is_static.clone(),
                    initial_level: InitialLevel(
                        initial_level
                            .0
                            .map_or(Ok(None), |level| get_level_id(level).map(|id| Some(id)))?,
                    ),
                },
                cabin_anchors,
            },
        );
    }

    return Ok(lifts);
}

fn generate_nav_graphs(
    world: &mut World,
    site: Entity,
) -> Result<BTreeMap<u32, NavGraph>, SiteGenerationError> {
    let mut state: SystemState<
        Query<
            (&NameInSite, &DisplayColor, &SiteID, &Parent),
            (With<NavGraphMarker>, Without<Pending>),
        >,
    > = SystemState::new(world);

    let q_nav_graphs = state.get(world);

    let mut nav_graphs = BTreeMap::new();
    for (name, color, id, parent) in &q_nav_graphs {
        if parent.get() != site {
            continue;
        }

        nav_graphs.insert(
            id.0,
            NavGraph {
                name: name.clone(),
                color: color.clone(),
                marker: Default::default(),
            },
        );
    }

    return Ok(nav_graphs);
}

fn generate_lanes(
    world: &mut World,
    site: Entity,
) -> Result<BTreeMap<u32, Lane<u32>>, SiteGenerationError> {
    let mut state: SystemState<(
        Query<
            (
                &Edge<Entity>,
                Option<&Original<Edge<Entity>>>,
                &Motion,
                &ReverseLane,
                &AssociatedGraphs<Entity>,
                &SiteID,
                &Parent,
            ),
            (With<LaneMarker>, Without<Pending>),
        >,
        Query<&SiteID, With<NavGraphMarker>>,
        Query<&SiteID, With<Anchor>>,
    )> = SystemState::new(world);

    let (q_lanes, q_nav_graphs, q_anchors) = state.get(world);

    let get_anchor_id = |entity| {
        let site_id = q_anchors
            .get(entity)
            .map_err(|_| SiteGenerationError::BrokenAnchorReference(entity))?;
        Ok(site_id.0)
    };

    let get_anchor_id_edge = |edge: &Edge<Entity>| {
        let left = get_anchor_id(edge.left())?;
        let right = get_anchor_id(edge.right())?;
        Ok(Edge::new(left, right))
    };

    let mut lanes = BTreeMap::new();
    for (edge, o_edge, forward, reverse, graphs, lane_id, parent) in &q_lanes {
        if parent.get() != site {
            continue;
        }

        let edge = o_edge.map(|x| &x.0).unwrap_or(edge);
        let edge = get_anchor_id_edge(edge)?;
        let graphs = graphs
            .to_u32(&q_nav_graphs)
            .map_err(|e| SiteGenerationError::BrokenNavGraphReference(e))?;

        lanes.insert(
            lane_id.0,
            Lane {
                anchors: edge.clone(),
                forward: forward.clone(),
                reverse: reverse.clone(),
                graphs,
                marker: LaneMarker,
            },
        );
    }

    Ok(lanes)
}

fn generate_locations(
    world: &mut World,
    site: Entity,
) -> Result<BTreeMap<u32, Location<u32>>, SiteGenerationError> {
    let mut state: SystemState<(
        Query<
            (
                &Point<Entity>,
                Option<&Original<Point<Entity>>>,
                &LocationTags,
                &NameInSite,
                &AssociatedGraphs<Entity>,
                &SiteID,
                &Parent,
            ),
            Without<Pending>,
        >,
        Query<&SiteID, With<NavGraphMarker>>,
        Query<&SiteID, With<Anchor>>,
    )> = SystemState::new(world);

    let (q_locations, q_nav_graphs, q_anchors) = state.get(world);

    let get_anchor_id = |entity| {
        let site_id = q_anchors
            .get(entity)
            .map_err(|_| SiteGenerationError::BrokenAnchorReference(entity))?;
        Ok(site_id.0)
    };

    let mut locations = BTreeMap::new();
    for (point, o_point, tags, name, graphs, location_id, parent) in &q_locations {
        if parent.get() != site {
            continue;
        }

        let point = o_point.map(|x| &x.0).unwrap_or(point);
        let point = get_anchor_id(point.0)?;
        let graphs = graphs
            .to_u32(&q_nav_graphs)
            .map_err(|e| SiteGenerationError::BrokenNavGraphReference(e))?;

        locations.insert(
            location_id.0,
            Location {
                anchor: Point(point),
                tags: tags.clone(),
                name: name.clone(),
                graphs,
            },
        );
    }

    Ok(locations)
}

fn generate_graph_rankings(
    world: &mut World,
    site: Entity,
) -> Result<Vec<u32>, SiteGenerationError> {
    let mut state: SystemState<(Query<&RecencyRanking<NavGraphMarker>>, Query<&SiteID>)> =
        SystemState::new(world);

    let (rankings, site_id) = state.get(world);
    let ranking = match rankings.get(site) {
        Ok(r) => r,
        Err(_) => return Ok(Vec::new()),
    };

    ranking
        .entities()
        .iter()
        .map(|e| {
            site_id
                .get(*e)
                .map(|s| s.0)
                .map_err(|_| SiteGenerationError::BrokenNavGraphReference(*e))
        })
        .collect()
}

pub fn generate_site(
    world: &mut World,
    site: Entity,
) -> Result<rmf_site_format::Site, SiteGenerationError> {
    assign_site_ids(world, site)?;
    let anchors = collect_site_anchors(world, site);
    let levels = generate_levels(world, site)?;
    let lifts = generate_lifts(world, site)?;
    let nav_graphs = generate_nav_graphs(world, site)?;
    let lanes = generate_lanes(world, site)?;
    let locations = generate_locations(world, site)?;
    let graph_ranking = generate_graph_rankings(world, site)?;

    let props = match world.get::<SiteProperties>(site) {
        Some(props) => props,
        None => {
            return Err(SiteGenerationError::InvalidSiteEntity(site));
        }
    };

    return Ok(Site {
        format_version: rmf_site_format::SemVer::default(),
        anchors,
        properties: props.clone(),
        levels,
        lifts,
        navigation: Navigation {
            guided: Guided {
                graphs: nav_graphs,
                ranking: graph_ranking,
                lanes,
                locations,
            },
        },
        // TODO(MXG): Parse agent information once the spec is figured out
        agents: Default::default(),
    });
}

pub fn save_site(world: &mut World) {
    let save_events: Vec<_> = world.resource_mut::<Events<SaveSite>>().drain().collect();
    for save_event in save_events {
        let path = {
            if let Some(to_file) = save_event.to_file {
                to_file
            } else {
                if let Some(to_file) = world.entity(save_event.site).get::<DefaultFile>() {
                    to_file.0.clone()
                } else {
                    let name = world
                        .entity(save_event.site)
                        .get::<SiteProperties>()
                        .map(|site| site.name.clone())
                        .unwrap_or("<invalid site>".to_string());
                    println!("No default save file for {name}, please use [Save As]");
                    continue;
                }
            }
        };

        println!(
            "Saving to {}",
            path.to_str().unwrap_or("<failed to render??>")
        );
        let f = match std::fs::File::create(path) {
            Ok(f) => f,
            Err(err) => {
                println!("Unable to save file: {err}");
                continue;
            }
        };

        let site = match generate_site(world, save_event.site) {
            Ok(site) => site,
            Err(err) => {
                println!("Unable to compile site: {err}");
                continue;
            }
        };

        match site.to_writer(f) {
            Ok(()) => {
                println!("Save successful");
            }
            Err(err) => {
                println!("Save failed: {err}");
            }
        }
    }
}

pub fn save_nav_graphs(world: &mut World) {
    let save_events: Vec<_> = world
        .resource_mut::<Events<SaveNavGraphs>>()
        .drain()
        .collect();
    for save_event in save_events {
        let path = save_event.to_file;

        let mut site = match generate_site(world, save_event.site) {
            Ok(site) => site,
            Err(err) => {
                println!("Unable to compile site: {err}");
                continue;
            }
        };

        for (name, nav_graph) in legacy::nav_graph::NavGraph::from_site(&site) {
            let mut graph_file = path.clone();
            graph_file.set_file_name(name + ".nav.yaml");
            println!(
                "Saving legacy nav graph to {}",
                graph_file.to_str().unwrap_or("<failed to render??>")
            );
            let f = match std::fs::File::create(graph_file) {
                Ok(f) => f,
                Err(err) => {
                    println!("Unable to save nav graph: {err}");
                    continue;
                }
            };
            if let Err(err) = serde_yaml::to_writer(f, &nav_graph) {
                println!("Failed to save nav graph: {err}");
            }
        }

        // Clear the elements that are not related to nav graphs
        for (_, level) in &mut site.levels {
            level.doors.clear();
            level.drawings.clear();
            level.fiducials.clear();
            level.floors.clear();
            level.lights.clear();
            level.measurements.clear();
            level.models.clear();
            level.walls.clear();
        }

        println!(
            "Saving all site nav graphs to {}",
            path.to_str().unwrap_or("<failed to render??>")
        );
        let f = match std::fs::File::create(path) {
            Ok(f) => f,
            Err(err) => {
                println!("Unable to save file: {err}");
                continue;
            }
        };

        match site.to_writer(f) {
            Ok(()) => {
                println!("Save successful");
            }
            Err(err) => {
                println!("Save failed: {err}");
            }
        }
    }
}<|MERGE_RESOLUTION|>--- conflicted
+++ resolved
@@ -22,12 +22,7 @@
 use std::{collections::BTreeMap, path::PathBuf};
 use thiserror::Error as ThisError;
 
-<<<<<<< HEAD
-use crate::site::*;
-use crate::AppState;
-=======
 use crate::{recency::RecencyRanking, site::*};
->>>>>>> 9cacf83f
 use rmf_site_format::*;
 
 pub struct SaveSite {
@@ -454,13 +449,8 @@
         }
     }
 
-<<<<<<< HEAD
     for (name, source, pose, is_static, constraint_dependents, id, parent) in &q_models {
-        if let Ok((_, level_id, _)) = q_levels.get(parent.get()) {
-=======
-    for (name, source, pose, is_static, id, parent) in &q_models {
         if let Ok((_, level_id, _, _, _)) = q_levels.get(parent.get()) {
->>>>>>> 9cacf83f
             if let Some(level) = levels.get_mut(&level_id.0) {
                 level.models.insert(
                     id.0,
