/*
 * Copyright (C) 2022 Open Source Robotics Foundation
 *
 * Licensed under the Apache License, Version 2.0 (the "License");
 * you may not use this file except in compliance with the License.
 * You may obtain a copy of the License at
 *
 *     http://www.apache.org/licenses/LICENSE-2.0
 *
 * Unless required by applicable law or agreed to in writing, software
 * distributed under the License is distributed on an "AS IS" BASIS,
 * WITHOUT WARRANTIES OR CONDITIONS OF ANY KIND, either express or implied.
 * See the License for the specific language governing permissions and
 * limitations under the License.
 *
*/

use crate::site::*;
use crate::CurrentWorkspace;
use bevy::prelude::*;

pub fn update_level_visibility(
    mut levels: Query<(Entity, &mut Visibility), With<LevelProperties>>,
    current_level: Res<CurrentLevel>,
) {
    if current_level.is_changed() {
        for (e, mut visibility) in &mut levels {
            visibility.is_visible = Some(e) == **current_level;
        }
    }
}

pub fn assign_orphan_levels_to_site(
    mut commands: Commands,
    new_levels: Query<Entity, (Without<Parent>, Added<LevelProperties>)>,
    open_sites: Query<Entity, With<SiteProperties>>,
    current_workspace: Res<CurrentWorkspace>,
) {
    if let Some(site) = current_workspace.to_site(&open_sites) {
        for level in &new_levels {
            commands.entity(site).add_child(level);
<<<<<<< HEAD
        } else {
            warn!(
                "Unable to assign level {:?} to any site because there is no \
                current site",
                level,
            );
=======
>>>>>>> f796e44c
        }
    } else {
        println!(
            "Unable to assign level to any site because there is no \
            current site"
        );
    }
}

pub fn assign_orphan_elements_to_level<T: Component>(
    mut commands: Commands,
    orphan_elements: Query<Entity, (With<T>, Without<Parent>)>,
    current_level: Res<CurrentLevel>,
) {
    let current_level = match current_level.0 {
        Some(c) => c,
        None => return,
    };

    for orphan in &orphan_elements {
        commands.entity(current_level).add_child(orphan);
    }
}<|MERGE_RESOLUTION|>--- conflicted
+++ resolved
@@ -39,18 +39,9 @@
     if let Some(site) = current_workspace.to_site(&open_sites) {
         for level in &new_levels {
             commands.entity(site).add_child(level);
-<<<<<<< HEAD
-        } else {
-            warn!(
-                "Unable to assign level {:?} to any site because there is no \
-                current site",
-                level,
-            );
-=======
->>>>>>> f796e44c
         }
     } else {
-        println!(
+        warn!(
             "Unable to assign level to any site because there is no \
             current site"
         );
