/*
 * Copyright (C) 2022 Open Source Robotics Foundation
 *
 * Licensed under the Apache License, Version 2.0 (the "License");
 * you may not use this file except in compliance with the License.
 * You may obtain a copy of the License at
 *
 *     http://www.apache.org/licenses/LICENSE-2.0
 *
 * Unless required by applicable law or agreed to in writing, software
 * distributed under the License is distributed on an "AS IS" BASIS,
 * WITHOUT WARRANTIES OR CONDITIONS OF ANY KIND, either express or implied.
 * See the License for the specific language governing permissions and
 * limitations under the License.
 *
*/

use super::demo_world::*;
use crate::{AppState, LoadWorkspace, WorkspaceData};
use bevy::{app::AppExit, prelude::*, tasks::Task};
use bevy_egui::{egui, EguiContext};
use std::path::PathBuf;

#[derive(Resource)]
pub struct Autoload {
    pub filename: Option<PathBuf>,
    pub import: Option<PathBuf>,
    pub importing: Option<Task<Option<(Entity, rmf_site_format::Site)>>>,
}

impl Autoload {
    pub fn file(filename: PathBuf, import: Option<PathBuf>) -> Self {
        Autoload {
            filename: Some(filename),
            import,
            importing: None,
        }
    }
}

fn egui_ui(
    mut egui_context: ResMut<EguiContext>,
    mut _exit: EventWriter<AppExit>,
    mut _load_workspace: EventWriter<LoadWorkspace>,
    mut _app_state: ResMut<State<AppState>>,
    autoload: Option<ResMut<Autoload>>,
) {
    if let Some(mut autoload) = autoload {
        #[cfg(not(target_arch = "wasm32"))]
        {
            if let Some(filename) = autoload.filename.clone() {
                _load_workspace.send(LoadWorkspace::Path(filename));
            }
            autoload.filename = None;
        }
        return;
    }

    egui::Window::new("Welcome!")
        .collapsible(false)
        .resizable(false)
        .title_bar(false)
        .anchor(egui::Align2::CENTER_CENTER, egui::vec2(0., 0.))
        .show(egui_context.ctx_mut(), |ui| {
            ui.heading("Welcome to The RMF Site Editor!");
            ui.add_space(10.);

            ui.horizontal(|ui| {
                if ui.button("View demo map").clicked() {
<<<<<<< HEAD
                    // load the office demo that is hard-coded in demo_world.rs
                    #[cfg(not(target_arch = "wasm32"))]
                    {
                        let future = AsyncComputeTaskPool::get().spawn(async move {
                            let yaml = demo_office();
                            let data = yaml.as_bytes();
                            let site = match BuildingMap::from_bytes(&data) {
                                Ok(building) => match building.to_site() {
                                    Ok(site) => site,
                                    Err(err) => {
                                        error!("{err:?}");
                                        return None;
                                    }
                                },
                                Err(err) => {
                                    error!("{:?}", err);
                                    return None;
                                }
                            };
                            Some(LoadSiteFileResult(None, site))
                        });
                        _commands.spawn(LoadSiteFileTask(future));
                    }

                    // on web, we don't have a handy thread pool, so we'll
                    // just parse the map here in the main thread.
                    #[cfg(target_arch = "wasm32")]
                    {
                        let yaml = demo_office();
                        let data = yaml.as_bytes();
                        match BuildingMap::from_bytes(&data) {
                            Ok(building) => match building.to_site() {
                                Ok(site) => {
                                    _load_site.send(LoadSite {
                                        site,
                                        focus: true,
                                        default_file: None,
                                    });
                                    match _app_state.set(AppState::SiteEditor) {
                                        Ok(_) => {
                                            _interaction_state.set(InteractionState::Enable).ok();
                                        }
                                        Err(err) => {
                                            error!("Failed to enter traffic editor: {:?}", err);
                                        }
                                    }
                                }
                                Err(err) => {
                                    error!("{err:?}");
                                }
                            },
                            Err(err) => {
                                error!("{:?}", err);
                            }
                        }
                    }

                    // switch to using a channel to signal completing the task
                }

                #[cfg(not(target_arch = "wasm32"))]
                {
                    if ui.button("Open a map file").clicked() {
                        // load the map in a thread pool
                        let future = AsyncComputeTaskPool::get().spawn(async move {
                            let file = match AsyncFileDialog::new().pick_file().await {
                                Some(file) => file,
                                None => {
                                    warn!("No file selected");
                                    return None;
                                }
                            };
                            info!("Loading site map");

                            let site = load_site_file(&file).await?;
                            Some(LoadSiteFileResult(
                                Some(OpenedMapFile(file.path().to_path_buf())),
                                site,
                            ))
                        });
                        _commands.spawn(LoadSiteFileTask(future));
                    }
=======
                    _load_workspace.send(LoadWorkspace::Data(WorkspaceData::LegacyBuilding(
                        demo_office(),
                    )));
                }

                if ui.button("Open a file").clicked() {
                    _load_workspace.send(LoadWorkspace::Dialog);
>>>>>>> f796e44c
                }

                // TODO(@mxgrey): Bring this back when we have finished developing
                // the key features for workcell editing.
                // if ui.button("Workcell Editor").clicked() {
                //     _load_workspace.send(LoadWorkspace::Data(WorkspaceData::Workcell(
                //         demo_workcell(),
                //     )));
                // }

                // TODO(@mxgrey): Bring this back when we have time to fix the
                // warehouse generator.
                // if ui.button("Warehouse generator").clicked() {
                //     info!("Entering warehouse generator");
                //     _app_state.set(AppState::WarehouseGenerator).unwrap();
                // }
            });

            #[cfg(not(target_arch = "wasm32"))]
            {
                ui.add_space(20.);
                ui.horizontal(|ui| {
                    ui.with_layout(egui::Layout::right_to_left(egui::Align::Center), |ui| {
                        if ui.button("Exit").clicked() {
                            _exit.send(AppExit);
                        }
                    });
                });
            }
        });
}

<<<<<<< HEAD
/// Handles the file opening events
#[cfg(not(target_arch = "wasm32"))]
fn site_file_load_complete(
    mut commands: Commands,
    mut tasks: Query<(Entity, &mut LoadSiteFileTask)>,
    mut app_state: ResMut<State<AppState>>,
    mut interaction_state: ResMut<State<InteractionState>>,
    mut load_site: EventWriter<LoadSite>,
) {
    for (entity, mut task) in tasks.iter_mut() {
        if let Some(result) = future::block_on(future::poll_once(&mut task.0)) {
            info!("Site map loaded");
            commands.entity(entity).despawn();

            match result {
                Some(result) => {
                    info!("Entering traffic editor");
                    match app_state.set(AppState::SiteEditor) {
                        Ok(_) => {
                            let LoadSiteFileResult(file, site) = result;
                            load_site.send(LoadSite {
                                site,
                                focus: true,
                                default_file: file.map(|f| f.0),
                            });
                            interaction_state.set(InteractionState::Enable).ok();
                        }
                        Err(err) => {
                            error!("Failed to enter traffic editor: {:?}", err);
                        }
                    }
                }
                None => {}
            }
        }
    }
}

=======
>>>>>>> f796e44c
pub struct MainMenuPlugin;

impl Plugin for MainMenuPlugin {
    fn build(&self, app: &mut App) {
        app.add_system_set(SystemSet::on_update(AppState::MainMenu).with_system(egui_ui));
<<<<<<< HEAD

        #[cfg(not(target_arch = "wasm32"))]
        app.add_system_set(
            SystemSet::on_update(AppState::MainMenu).with_system(site_file_load_complete),
        );
    }
}

#[cfg(not(target_arch = "wasm32"))]
pub async fn load_site_file(file: &FileHandle) -> Option<Site> {
    let is_legacy = file.file_name().ends_with(".building.yaml");
    let data = file.read().await;
    if is_legacy {
        match BuildingMap::from_bytes(&data) {
            Ok(building) => match building.to_site() {
                Ok(site) => Some(site),
                Err(err) => {
                    error!("{:?}", err);
                    return None;
                }
            },
            Err(err) => {
                error!("{:?}", err);
                return None;
            }
        }
    } else {
        match Site::from_bytes(&data) {
            Ok(site) => Some(site),
            Err(err) => {
                error!("{:?}", err);
                return None;
            }
        }
=======
>>>>>>> f796e44c
    }
}<|MERGE_RESOLUTION|>--- conflicted
+++ resolved
@@ -67,90 +67,6 @@
 
             ui.horizontal(|ui| {
                 if ui.button("View demo map").clicked() {
-<<<<<<< HEAD
-                    // load the office demo that is hard-coded in demo_world.rs
-                    #[cfg(not(target_arch = "wasm32"))]
-                    {
-                        let future = AsyncComputeTaskPool::get().spawn(async move {
-                            let yaml = demo_office();
-                            let data = yaml.as_bytes();
-                            let site = match BuildingMap::from_bytes(&data) {
-                                Ok(building) => match building.to_site() {
-                                    Ok(site) => site,
-                                    Err(err) => {
-                                        error!("{err:?}");
-                                        return None;
-                                    }
-                                },
-                                Err(err) => {
-                                    error!("{:?}", err);
-                                    return None;
-                                }
-                            };
-                            Some(LoadSiteFileResult(None, site))
-                        });
-                        _commands.spawn(LoadSiteFileTask(future));
-                    }
-
-                    // on web, we don't have a handy thread pool, so we'll
-                    // just parse the map here in the main thread.
-                    #[cfg(target_arch = "wasm32")]
-                    {
-                        let yaml = demo_office();
-                        let data = yaml.as_bytes();
-                        match BuildingMap::from_bytes(&data) {
-                            Ok(building) => match building.to_site() {
-                                Ok(site) => {
-                                    _load_site.send(LoadSite {
-                                        site,
-                                        focus: true,
-                                        default_file: None,
-                                    });
-                                    match _app_state.set(AppState::SiteEditor) {
-                                        Ok(_) => {
-                                            _interaction_state.set(InteractionState::Enable).ok();
-                                        }
-                                        Err(err) => {
-                                            error!("Failed to enter traffic editor: {:?}", err);
-                                        }
-                                    }
-                                }
-                                Err(err) => {
-                                    error!("{err:?}");
-                                }
-                            },
-                            Err(err) => {
-                                error!("{:?}", err);
-                            }
-                        }
-                    }
-
-                    // switch to using a channel to signal completing the task
-                }
-
-                #[cfg(not(target_arch = "wasm32"))]
-                {
-                    if ui.button("Open a map file").clicked() {
-                        // load the map in a thread pool
-                        let future = AsyncComputeTaskPool::get().spawn(async move {
-                            let file = match AsyncFileDialog::new().pick_file().await {
-                                Some(file) => file,
-                                None => {
-                                    warn!("No file selected");
-                                    return None;
-                                }
-                            };
-                            info!("Loading site map");
-
-                            let site = load_site_file(&file).await?;
-                            Some(LoadSiteFileResult(
-                                Some(OpenedMapFile(file.path().to_path_buf())),
-                                site,
-                            ))
-                        });
-                        _commands.spawn(LoadSiteFileTask(future));
-                    }
-=======
                     _load_workspace.send(LoadWorkspace::Data(WorkspaceData::LegacyBuilding(
                         demo_office(),
                     )));
@@ -158,7 +74,6 @@
 
                 if ui.button("Open a file").clicked() {
                     _load_workspace.send(LoadWorkspace::Dialog);
->>>>>>> f796e44c
                 }
 
                 // TODO(@mxgrey): Bring this back when we have finished developing
@@ -191,88 +106,10 @@
         });
 }
 
-<<<<<<< HEAD
-/// Handles the file opening events
-#[cfg(not(target_arch = "wasm32"))]
-fn site_file_load_complete(
-    mut commands: Commands,
-    mut tasks: Query<(Entity, &mut LoadSiteFileTask)>,
-    mut app_state: ResMut<State<AppState>>,
-    mut interaction_state: ResMut<State<InteractionState>>,
-    mut load_site: EventWriter<LoadSite>,
-) {
-    for (entity, mut task) in tasks.iter_mut() {
-        if let Some(result) = future::block_on(future::poll_once(&mut task.0)) {
-            info!("Site map loaded");
-            commands.entity(entity).despawn();
-
-            match result {
-                Some(result) => {
-                    info!("Entering traffic editor");
-                    match app_state.set(AppState::SiteEditor) {
-                        Ok(_) => {
-                            let LoadSiteFileResult(file, site) = result;
-                            load_site.send(LoadSite {
-                                site,
-                                focus: true,
-                                default_file: file.map(|f| f.0),
-                            });
-                            interaction_state.set(InteractionState::Enable).ok();
-                        }
-                        Err(err) => {
-                            error!("Failed to enter traffic editor: {:?}", err);
-                        }
-                    }
-                }
-                None => {}
-            }
-        }
-    }
-}
-
-=======
->>>>>>> f796e44c
 pub struct MainMenuPlugin;
 
 impl Plugin for MainMenuPlugin {
     fn build(&self, app: &mut App) {
         app.add_system_set(SystemSet::on_update(AppState::MainMenu).with_system(egui_ui));
-<<<<<<< HEAD
-
-        #[cfg(not(target_arch = "wasm32"))]
-        app.add_system_set(
-            SystemSet::on_update(AppState::MainMenu).with_system(site_file_load_complete),
-        );
-    }
-}
-
-#[cfg(not(target_arch = "wasm32"))]
-pub async fn load_site_file(file: &FileHandle) -> Option<Site> {
-    let is_legacy = file.file_name().ends_with(".building.yaml");
-    let data = file.read().await;
-    if is_legacy {
-        match BuildingMap::from_bytes(&data) {
-            Ok(building) => match building.to_site() {
-                Ok(site) => Some(site),
-                Err(err) => {
-                    error!("{:?}", err);
-                    return None;
-                }
-            },
-            Err(err) => {
-                error!("{:?}", err);
-                return None;
-            }
-        }
-    } else {
-        match Site::from_bytes(&data) {
-            Ok(site) => Some(site),
-            Err(err) => {
-                error!("{:?}", err);
-                return None;
-            }
-        }
-=======
->>>>>>> f796e44c
     }
 }