use bevy::{
    log::LogPlugin, pbr::DirectionalLightShadowMap, prelude::*, render::renderer::RenderAdapterInfo,
};
use bevy_egui::EguiPlugin;
use main_menu::MainMenuPlugin;
// use warehouse_generator::WarehouseGeneratorPlugin;
#[cfg(not(target_arch = "wasm32"))]
use clap::Parser;
use wasm_bindgen::prelude::*;

// a few more imports needed for wasm32 only
#[cfg(target_arch = "wasm32")]
use bevy::{time::FixedTimestep, window::Windows};

extern crate web_sys;

mod aabb;
mod animate;

mod keyboard;
use keyboard::*;

mod settings;
use settings::*;
mod save;
use save::*;
mod widgets;
use widgets::*;

pub mod occupancy;
use occupancy::OccupancyPlugin;

mod demo_world;
mod recency;
mod shapes;

mod main_menu;
use main_menu::Autoload;
mod site;
// mod warehouse_generator;
mod workcell;
use workcell::WorkcellEditorPlugin;
mod interaction;

<<<<<<< HEAD
mod workspace;
use workspace::*;

mod sdf_loader;
mod simulation_state;
=======
>>>>>>> a6eba94b
mod site_asset_io;
mod urdf_loader;
use sdf_loader::*;

use aabb::AabbUpdatePlugin;
use animate::AnimationPlugin;
use interaction::InteractionPlugin;
use site::SitePlugin;
use site_asset_io::SiteAssetIoPlugin;

#[cfg_attr(not(target_arch = "wasm32"), derive(Parser))]
struct CommandLineArgs {
    /// Filename of a Site (.site.ron) or Building (.building.yaml) file to load.
    /// Exclude this argument to get the main menu.
    filename: Option<String>,
    /// Name of a Site (.site.ron) file to import on top of the base FILENAME.
    #[cfg_attr(not(target_arch = "wasm32"), arg(short, long))]
    import: Option<String>,
}

#[derive(Clone, Eq, PartialEq, Debug, Hash)]
pub enum AppState {
    MainMenu,
    SiteEditor,
    //WarehouseGenerator,
    WorkcellEditor,
}

pub struct OpenedMapFile(std::path::PathBuf);

#[cfg(target_arch = "wasm32")]
fn check_browser_window_size(mut windows: ResMut<Windows>) {
    let window = windows.get_primary_mut().unwrap();
    let wasm_window = web_sys::window().unwrap();
    let target_width = wasm_window.inner_width().unwrap().as_f64().unwrap() as f32;
    let target_height = wasm_window.inner_height().unwrap().as_f64().unwrap() as f32;
    let w_diff = (target_width - window.width()).abs();
    let h_diff = (target_height - window.height()).abs();

    if w_diff > 3. || h_diff > 3. {
        // web_sys::console::log_1(&format!("window = {} {} canvas = {} {}", window.width(), window.height(), target_width, target_height).into());
        window.set_resolution(target_width, target_height);
    }
}

fn init_settings(mut settings: ResMut<Settings>, adapter_info: Res<RenderAdapterInfo>) {
    // todo: be more sophisticated
    let is_elite = adapter_info.name.contains("NVIDIA");
    if is_elite {
        settings.graphics_quality = GraphicsQuality::Ultra;
    } else {
        settings.graphics_quality = GraphicsQuality::Low;
    }
}

#[wasm_bindgen]
pub fn run_js() {
    run(vec!["web".to_owned()]);
}

pub fn run(command_line_args: Vec<String>) {
    let mut app = App::new();

    #[cfg(not(target_arch = "wasm32"))]
    {
        let command_line_args = CommandLineArgs::parse_from(command_line_args);
        if let Some(path) = command_line_args.filename {
            app.insert_resource(Autoload::file(
                path.into(),
                command_line_args.import.map(Into::into),
            ));
        }
    }

    #[cfg(target_arch = "wasm32")]
    {
        app.add_plugins(
            DefaultPlugins
                .set(WindowPlugin {
                    window: WindowDescriptor {
                        title: "RMF Site Editor".to_owned(),
                        canvas: Some(String::from("#rmf_site_editor_canvas")),
                        ..default()
                    },
                    ..default()
                })
                .add_after::<bevy::asset::AssetPlugin, _>(SiteAssetIoPlugin),
        )
        .add_system_set(
            SystemSet::new()
                .with_run_criteria(FixedTimestep::step(0.5))
                .with_system(check_browser_window_size),
        );
    }

    #[cfg(not(target_arch = "wasm32"))]
    {
        app.add_plugins(
            DefaultPlugins
                .set(WindowPlugin {
                    window: WindowDescriptor {
                        title: "RMF Site Editor".to_owned(),
                        width: 1600.,
                        height: 900.,
                        ..default()
                    },
                    ..default()
                })
                .set(LogPlugin {
                    filter: "bevy_asset=error,wgpu=error".to_string(),
                    ..default()
                })
                .add_after::<bevy::asset::AssetPlugin, _>(SiteAssetIoPlugin),
        );
    }

    app.init_resource::<Settings>()
        .add_startup_system(init_settings)
        .insert_resource(DirectionalLightShadowMap { size: 2048 })
        .add_plugin(AabbUpdatePlugin)
        .add_plugin(EguiPlugin)
        .add_plugin(KeyboardInputPlugin)
        .add_plugin(SavePlugin)
        .add_plugin(SdfPlugin)
        .add_state(AppState::MainMenu)
        .add_plugin(MainMenuPlugin)
        // .add_plugin(WarehouseGeneratorPlugin)
        .add_plugin(WorkcellEditorPlugin)
        .add_plugin(SitePlugin)
        .add_plugin(InteractionPlugin)
        .add_plugin(StandardUiLayout)
        .add_plugin(AnimationPlugin)
        .add_plugin(OccupancyPlugin)
        .add_plugin(WorkspacePlugin)
        .run();
}<|MERGE_RESOLUTION|>--- conflicted
+++ resolved
@@ -42,14 +42,11 @@
 use workcell::WorkcellEditorPlugin;
 mod interaction;
 
-<<<<<<< HEAD
 mod workspace;
 use workspace::*;
 
 mod sdf_loader;
-mod simulation_state;
-=======
->>>>>>> a6eba94b
+
 mod site_asset_io;
 mod urdf_loader;
 use sdf_loader::*;
