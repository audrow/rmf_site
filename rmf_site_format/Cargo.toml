--- conflicted
+++ resolved
@@ -16,10 +16,6 @@
 glam = "0.22"
 # add features=["bevy"] to a dependent Cargo.toml to get the bevy-related features
 bevy = { version = "0.9", optional = true }
-<<<<<<< HEAD
-urdf-rs = "0.7"
-pathdiff = "*"
-=======
 # We depend on a bugfix released specifically in 0.7.3
 urdf-rs = "0.7.3"
->>>>>>> 8ab72738
+pathdiff = "*"