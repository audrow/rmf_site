--- conflicted
+++ resolved
@@ -4,14 +4,11 @@
 
 use crate::{
     basic_components::{Id, Name},
-<<<<<<< HEAD
     crowd_sim::CrowdSim,
     door::Door,
     fiducial::Fiducial,
     floor::Floor,
-=======
     despawn::PendingDespawn,
->>>>>>> b086ace0
     level::LevelDrawing,
     lift::Lift,
 };
@@ -137,16 +134,11 @@
         self.commands
             .entity(map_root)
             .insert(Name(building_map.name.clone()))
-<<<<<<< HEAD
             .insert(BuildingMapExtra {
                 lifts: building_map.lifts.clone(),
                 crowd_sim: building_map.crowd_sim.clone(),
             })
-            .despawn_descendants();
-=======
-            .insert(building_map.crowd_sim.clone())
             .with_children(|_| {});
->>>>>>> b086ace0
         self.vertex_mgrs.0.clear();
         self.levels.0.clear();
         for (name, level) in &building_map.levels {
