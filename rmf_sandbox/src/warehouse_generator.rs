use crate::despawn::*;
use crate::level::Level;
use crate::model::Model;
use crate::site_map::{MaterialMap, SiteMap, SiteMapLabel};
use crate::vertex::Vertex;
use crate::wall::Wall;
use crate::AppState;
use bevy::prelude::*;
use bevy_egui::{egui, EguiContext};

#[derive(Default, Clone)]
struct Warehouse {
    pub area: f64,
    pub height: i32,
    pub aisle_width: f64,
}

#[derive(Component)]
struct WarehouseTag;

// Indicates entites that need to be respawned whenever the warehouse params change.
#[derive(Component)]
struct WarehouseRespawnTag;

struct UiData(Warehouse);

fn warehouse_ui(
    mut egui_context: ResMut<EguiContext>,
    mut ui_data: ResMut<UiData>,
    mut warehouse: ResMut<Warehouse>,
) {
    let warehouse_request = &mut ui_data.0;

    egui::SidePanel::left("left").show(egui_context.ctx_mut(), |ui| {
        ui.heading("Warehouse Generator");
        ui.add_space(10.);
        if ui
            .add(egui::Slider::new(&mut warehouse_request.area, 400.0..=1000.0).text("Area (m^2)"))
            .changed()
        {
            *warehouse = warehouse_request.clone();
        }
        if ui
            .add(
                egui::Slider::new(&mut warehouse_request.aisle_width, 2.0..=8.0)
                    .text("Aisle width (m)"),
            )
            .changed()
        {
            *warehouse = warehouse_request.clone();
        };
        if ui
            .add(
                egui::Slider::new(&mut warehouse_request.height, 2..=6)
                    .text("Shelf height (m)")
                    .step_by(2.),
            )
            .changed()
        {
            *warehouse = warehouse_request.clone();
        };
    });
}

fn warehouse_generator(
    mut commands: Commands,
    warehouse: Res<Warehouse>,
    mut vertices: Query<&mut Vertex, With<WarehouseTag>>,
<<<<<<< HEAD
    respawn_entities: Query<Entity, With<WarehouseRespawnTag>>,
    mut despawner: DespawnTracker,
    mut need_respawn: Local<bool>,
=======
    warehouse_racks: Query<(Entity, &WarehouseRackTag), With<WarehouseRackTag>>,
    mut generation: Local<usize>,
    mut meshes: ResMut<Assets<Mesh>>,
    mut materials: ResMut<Assets<StandardMaterial>>,
    mut material_map: ResMut<MaterialMap>,
    // mesh_query: Query<(Entity, &Handle<Mesh>)>,
    //handles: Res<Handles>,
    asset_server: Res<AssetServer>,
    //point_light_query: Query<(Entity, &PointLight)>,
    //directional_light_query: Query<(Entity, &DirectionalLight)>,
>>>>>>> 0d22a198
) {
    despawner.tick();

    // despawn previous instance
    if warehouse.is_changed() {
        for e in respawn_entities.iter() {
            despawner.despawn(e);
        }
        *need_respawn = true;
        return;
    }

    if !*need_respawn || despawner.pending.len() > 0 {
        return;
    }

    // previous isntance should have despawned by now.
    *need_respawn = false;

    let width = warehouse.area.sqrt();
    let mut vertices: Vec<Mut<Vertex>> = vertices.iter_mut().collect();
    if vertices.len() == 0 {
        return;
    }

    vertices[0].x_meters = -width / 2.;
    vertices[0].y_meters = -width / 2.;
    vertices[1].x_meters = width / 2.;
    vertices[1].y_meters = -width / 2.;
    vertices[2].x_meters = width / 2.;
    vertices[2].y_meters = width / 2.;
    vertices[3].x_meters = -width / 2.;
    vertices[3].y_meters = width / 2.;

    let rack_length = 2.3784;
    let num_racks = (width / rack_length - 1.) as i32;

    let aisle_width = warehouse.aisle_width;
    let rack_depth = 1.3;
    let aisle_spacing = aisle_width + 2. * rack_depth;
    let num_aisles = (width / aisle_spacing).floor() as i32;

    let vert_stacks = warehouse.height / 2;

<<<<<<< HEAD
=======
    // clear all previous racks.
    *generation += 1;
    for (e, tag) in warehouse_racks.iter() {
        if tag.0 < *generation {
            commands.entity(e).despawn_recursive();
            /*
            let make_light_grid = true; // todo: select based on WASM and GPU (or not)
            if make_light_grid {
                // spawn a grid of lights for this level
                let light_spacing = 10.;
                let num_x_lights = (width / light_spacing).ceil() as i32;
                let num_y_lights = (width / light_spacing).ceil() as i32;
                let light_height = (warehouse_state.requested.height as f32) * 1.3 + 1.5;
                let light_range = light_height * 3.0;
                for x_idx in 0..num_x_lights {
                    for y_idx in 0..num_y_lights {
                        let x = (x_idx as f64 - (num_x_lights as f64 - 1.) / 2.) * light_spacing;
                        let y = (y_idx as f64 - (num_y_lights as f64 - 1.) / 2.) * light_spacing;
                        commands.spawn_bundle(PointLightBundle {
                            transform: Transform::from_xyz(x as f32, y as f32, light_height),
                            point_light: PointLight {
                                intensity: 2000.,
                                range: light_range,
                                //shadows_enabled: true,
                                ..default()
                            },
                            ..default()
                        });
                    }
                }
            } else {
                // create a single directional light (for machines without GPU)
                commands.spawn_bundle(DirectionalLightBundle {
                    directional_light: DirectionalLight {
                        shadows_enabled: false,
                        illuminance: 20000.,
                        ..Default::default()
                    },
                    transform: Transform {
                        translation: Vec3::new(0., 0., 50.),
                        rotation: Quat::from_rotation_x(0.4),
                        ..Default::default()
                    },
                    ..Default::default()
                });
            }
            */
        }
    }

>>>>>>> 0d22a198
    for aisle_idx in 0..num_aisles {
        let y = (aisle_idx as f64 - (num_aisles as f64 - 1.) / 2.) * aisle_spacing;
        add_racks(
            &mut commands,
            -width / 2. + 1.,
            y,
            0.,
            num_racks,
            vert_stacks,
        );
    }

    // create the floor material if necessary
    if !material_map.materials.contains_key("concrete_floor") {
        let albedo = asset_server.load("sandbox://textures/concrete_albedo_1024.png");
        let roughness = asset_server.load("sandbox://textures/concrete_roughness_1024.png");
        let concrete_floor_handle = materials.add(StandardMaterial {
            base_color_texture: Some(albedo.clone()),
            perceptual_roughness: 0.3,
            metallic_roughness_texture: Some(roughness.clone()),
            ..default()
        });
        material_map
            .materials
            .insert(String::from("concrete_floor"), concrete_floor_handle);
    }

    commands.spawn_bundle(PbrBundle {
        mesh: meshes.add(Mesh::from(shape::Plane { size: width as f32 })),
        material: material_map
            .materials
            .get("concrete_floor")
            .unwrap()
            .clone(),
        transform: Transform {
            rotation: Quat::from_rotation_x(1.5707963),
            ..Default::default()
        },
        ..Default::default()
    });
}

fn add_racks(
    commands: &mut Commands,
    x: f64,
    y: f64,
    yaw: f64,
    num_racks: i32,
    num_stacks: i32,
) {
    let rack_depth_spacing = 1.3;
    let rack_depth_offset = 0.5;
    let rack_length = 2.3784;
    let rack_height = 2.4;

    for idx in 0..(num_racks + 1) {
        for vert_idx in 0..num_stacks {
            let z_offset = (vert_idx as f64) * rack_height;
            commands
                .spawn()
                .insert(Model::from_xyz_yaw(
                    "vert_beam1",
                    "OpenRobotics/PalletRackVertBeams",
                    x + (idx as f64) * rack_length,
                    y - rack_depth_offset - rack_depth_spacing / 2.,
                    z_offset,
                    yaw,
                ))
                .insert(WarehouseRespawnTag);
            commands
                .spawn()
                .insert(Model::from_xyz_yaw(
                    "vert_beam1",
                    "OpenRobotics/PalletRackVertBeams",
                    x + (idx as f64) * rack_length,
                    y - rack_depth_offset + rack_depth_spacing / 2.,
                    z_offset,
                    yaw,
                ))
                .insert(WarehouseRespawnTag);

            if idx < num_racks {
                let rack_x = x + (idx as f64) * rack_length;
                commands
                    .spawn()
                    .insert(Model::from_xyz_yaw(
                        "horiz_beam1",
                        "OpenRobotics/PalletRackHorBeams",
                        rack_x,
                        y - rack_depth_offset - rack_depth_spacing / 2.,
                        z_offset,
                        yaw,
                    ))
                    .insert(WarehouseRespawnTag);
                commands
                    .spawn()
                    .insert(Model::from_xyz_yaw(
                        "horiz_beam1",
                        "OpenRobotics/PalletRackHorBeams",
                        rack_x,
                        y - rack_depth_offset + rack_depth_spacing / 2.,
                        z_offset,
                        yaw,
                    ))
                    .insert(WarehouseRespawnTag);
                let second_shelf_z_offset = 1.0;
                commands
                    .spawn()
                    .insert(Model::from_xyz_yaw(
                        "horiz_beam1",
                        "OpenRobotics/PalletRackHorBeams",
                        rack_x,
                        y - rack_depth_offset - rack_depth_spacing / 2.,
                        z_offset + second_shelf_z_offset,
                        yaw,
                    ))
                    .insert(WarehouseRespawnTag);
                commands
                    .spawn()
                    .insert(Model::from_xyz_yaw(
                        "horiz_beam1",
                        "OpenRobotics/PalletRackHorBeams",
                        rack_x,
                        y - rack_depth_offset + rack_depth_spacing / 2.,
                        z_offset + second_shelf_z_offset,
                        yaw,
                    ))
                    .insert(WarehouseRespawnTag);
            }
        }
    }
}

fn on_enter(mut commands: Commands) {
    let mut site_map = SiteMap::default();
    site_map.site_name = "new site".to_string();
    site_map.levels.push(Level::default());
    for i in 0..4 {
        commands
            .spawn()
            .insert(Vertex::default())
            .insert(WarehouseTag);
        commands
            .spawn()
            .insert(Wall {
                start: i,
                end: (i + 1) % 4,
                ..default()
            })
            .insert(WarehouseTag);
    }
    commands.insert_resource(site_map);
}

fn on_exit(mut commands: Commands) {
    commands.remove_resource::<SiteMap>();
}

pub struct WarehouseGeneratorPlugin;

impl Plugin for WarehouseGeneratorPlugin {
    fn build(&self, app: &mut App) {
        app.insert_resource(Warehouse {
            area: 400.,
            height: 2,
            aisle_width: 5.,
            ..Default::default()
        })
        .insert_resource(UiData(Warehouse {
            area: 400.,
            height: 2,
            aisle_width: 5.,
            ..Default::default()
        }));
        app.add_system_set(SystemSet::on_enter(AppState::WarehouseGenerator).with_system(on_enter));
        app.add_system_set(
            SystemSet::on_update(AppState::WarehouseGenerator)
                .with_system(warehouse_ui.before(warehouse_generator))
                .with_system(warehouse_generator.before(SiteMapLabel)),
        );
        app.add_system_set(SystemSet::on_exit(AppState::WarehouseGenerator).with_system(on_exit));
    }
}<|MERGE_RESOLUTION|>--- conflicted
+++ resolved
@@ -66,22 +66,13 @@
     mut commands: Commands,
     warehouse: Res<Warehouse>,
     mut vertices: Query<&mut Vertex, With<WarehouseTag>>,
-<<<<<<< HEAD
     respawn_entities: Query<Entity, With<WarehouseRespawnTag>>,
     mut despawner: DespawnTracker,
     mut need_respawn: Local<bool>,
-=======
-    warehouse_racks: Query<(Entity, &WarehouseRackTag), With<WarehouseRackTag>>,
-    mut generation: Local<usize>,
     mut meshes: ResMut<Assets<Mesh>>,
     mut materials: ResMut<Assets<StandardMaterial>>,
     mut material_map: ResMut<MaterialMap>,
-    // mesh_query: Query<(Entity, &Handle<Mesh>)>,
-    //handles: Res<Handles>,
     asset_server: Res<AssetServer>,
-    //point_light_query: Query<(Entity, &PointLight)>,
-    //directional_light_query: Query<(Entity, &DirectionalLight)>,
->>>>>>> 0d22a198
 ) {
     despawner.tick();
 
@@ -126,59 +117,6 @@
 
     let vert_stacks = warehouse.height / 2;
 
-<<<<<<< HEAD
-=======
-    // clear all previous racks.
-    *generation += 1;
-    for (e, tag) in warehouse_racks.iter() {
-        if tag.0 < *generation {
-            commands.entity(e).despawn_recursive();
-            /*
-            let make_light_grid = true; // todo: select based on WASM and GPU (or not)
-            if make_light_grid {
-                // spawn a grid of lights for this level
-                let light_spacing = 10.;
-                let num_x_lights = (width / light_spacing).ceil() as i32;
-                let num_y_lights = (width / light_spacing).ceil() as i32;
-                let light_height = (warehouse_state.requested.height as f32) * 1.3 + 1.5;
-                let light_range = light_height * 3.0;
-                for x_idx in 0..num_x_lights {
-                    for y_idx in 0..num_y_lights {
-                        let x = (x_idx as f64 - (num_x_lights as f64 - 1.) / 2.) * light_spacing;
-                        let y = (y_idx as f64 - (num_y_lights as f64 - 1.) / 2.) * light_spacing;
-                        commands.spawn_bundle(PointLightBundle {
-                            transform: Transform::from_xyz(x as f32, y as f32, light_height),
-                            point_light: PointLight {
-                                intensity: 2000.,
-                                range: light_range,
-                                //shadows_enabled: true,
-                                ..default()
-                            },
-                            ..default()
-                        });
-                    }
-                }
-            } else {
-                // create a single directional light (for machines without GPU)
-                commands.spawn_bundle(DirectionalLightBundle {
-                    directional_light: DirectionalLight {
-                        shadows_enabled: false,
-                        illuminance: 20000.,
-                        ..Default::default()
-                    },
-                    transform: Transform {
-                        translation: Vec3::new(0., 0., 50.),
-                        rotation: Quat::from_rotation_x(0.4),
-                        ..Default::default()
-                    },
-                    ..Default::default()
-                });
-            }
-            */
-        }
-    }
-
->>>>>>> 0d22a198
     for aisle_idx in 0..num_aisles {
         let y = (aisle_idx as f64 - (num_aisles as f64 - 1.) / 2.) * aisle_spacing;
         add_racks(
@@ -192,6 +130,8 @@
     }
 
     // create the floor material if necessary
+    // TODO: We should add floor material to level and have site map spawn it. This is needed so
+    // that the warehouse will look the same in traffic editor.
     if !material_map.materials.contains_key("concrete_floor") {
         let albedo = asset_server.load("sandbox://textures/concrete_albedo_1024.png");
         let roughness = asset_server.load("sandbox://textures/concrete_roughness_1024.png");
