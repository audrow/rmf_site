use bevy::{
    input::mouse::{MouseButton, MouseWheel},
    prelude::*,
    render::camera::{ActiveCamera, Camera3d, ScalingMode, WindowOrigin},
};
<<<<<<< HEAD
use bevy_egui::EguiContext;
=======
use super::ui_widgets::SuppressInput;
>>>>>>> f10007ef

struct MouseLocation {
    previous: Vec2,
}

impl Default for MouseLocation {
    fn default() -> Self {
        MouseLocation {
            previous: Vec2::ZERO,
        }
    }
}

#[derive(PartialEq, Debug, Clone, Reflect)]
pub enum ProjectionMode {
    Perspective,
    Orthographic,
}

#[derive(Component, Debug, Clone, Reflect)]
pub struct CameraControls {
    pub mode: ProjectionMode,
    pub perspective_camera_entity: Entity,
    pub orthographic_camera_entity: Entity,
    pub orbit_center: Vec3,
    pub orbit_radius: f32,
    pub orbit_upside_down: bool,
}

impl CameraControls {
    pub fn set_mode(&mut self, mode: ProjectionMode) {
        //, &mut active_camera_3d: ActiveCamera<Camera3d>) {

        self.mode = mode;
        if self.mode == ProjectionMode::Orthographic {
            // active_camera_3d.set(self.orthographic_camera_entity);
        } else if self.mode == ProjectionMode::Perspective {
            // active_camera_3d.set(self.perspective_camera_entity);
        }
    }
}

#[derive(Bundle)]
pub struct CameraControlsBundle {
    pub controls: CameraControls,
}

fn camera_controls(
    windows: Res<Windows>,
    input_suppression: Res<SuppressInput>,
    mut ev_cursor_moved: EventReader<CursorMoved>,
    mut ev_scroll: EventReader<MouseWheel>,
    input_mouse: Res<Input<MouseButton>>,
    mut previous_mouse_location: ResMut<MouseLocation>,
    mut controls_query: Query<&mut CameraControls>,
    mut ortho_query: Query<
        (&mut OrthographicProjection, &mut Transform),
        Without<PerspectiveProjection>,
    >,
    mut persp_query: Query<
        (&mut PerspectiveProjection, &mut Transform),
        Without<OrthographicProjection>,
    >,
    mut egui_context: ResMut<EguiContext>,
) {
<<<<<<< HEAD
    // give input priority to ui elements
    let egui_ctx = egui_context.ctx_mut();
    if egui_ctx.wants_pointer_input() || egui_ctx.wants_keyboard_input() {
        return;
    }

=======
    if input_suppression.should_suppress {
        return;
    }


>>>>>>> f10007ef
    let pan_button = MouseButton::Left;
    let orbit_button = MouseButton::Right;

    // spin through all mouse cursor-moved events to find the last one
    let mut last_pos = previous_mouse_location.previous;
    for ev in ev_cursor_moved.iter() {
        last_pos.x = ev.position.x;
        last_pos.y = ev.position.y;
    }

    let mut cursor_motion = Vec2::ZERO;
    if input_mouse.pressed(pan_button) || input_mouse.pressed(orbit_button) {
        cursor_motion.x = last_pos.x - previous_mouse_location.previous.x;
        cursor_motion.y = last_pos.y - previous_mouse_location.previous.y;
    }

    previous_mouse_location.previous = last_pos;

    let mut scroll = 0.0;
    for ev in ev_scroll.iter() {
        #[cfg(not(target_arch = "wasm32"))]
        {
            scroll += ev.y;
        }
        #[cfg(target_arch = "wasm32")]
        {
            // scrolling in wasm is a different beast
            scroll += 0.4 * ev.y / ev.y.abs();
        }
    }

    let mut controls = controls_query.single_mut();

    if controls.mode == ProjectionMode::Orthographic {
        let (mut ortho_proj, mut ortho_transform) = ortho_query.single_mut();

        let window = windows.get_primary().unwrap();
        let window_size = Vec2::new(window.width() as f32, window.height() as f32);
        let aspect_ratio = window_size[0] / window_size[1];

        if cursor_motion.length_squared() > 0.0 {
            cursor_motion *=
                2. / window_size * Vec2::new(ortho_proj.scale * aspect_ratio, ortho_proj.scale);
            let right = -cursor_motion.x * Vec3::X;
            let up = -cursor_motion.y * Vec3::Y;
            ortho_transform.translation += right + up;
        }
        if scroll.abs() > 0.0 {
            ortho_proj.scale -= scroll * ortho_proj.scale * 0.1;
            ortho_proj.scale = f32::max(ortho_proj.scale, 0.02);
        }
    } else {
        // perspective mode
        let (persp_proj, mut persp_transform) = persp_query.single_mut();

        let mut changed = false;

        if input_mouse.just_released(orbit_button) || input_mouse.just_pressed(orbit_button) {
            // only check for upside down when orbiting started or ended this frame
            // if the camera is "upside" down, panning horizontally would be inverted, so invert the input to make it correct
            let up = persp_transform.rotation * Vec3::Z;
            controls.orbit_upside_down = up.z <= 0.0;
        }

        if input_mouse.pressed(orbit_button) && cursor_motion.length_squared() > 0. {
            changed = true;
            let window = windows.get_primary().unwrap();
            let window_size = Vec2::new(window.width() as f32, window.height() as f32);
            let delta_x = {
                let delta = cursor_motion.x / window_size.x * std::f32::consts::PI * 2.0;
                if controls.orbit_upside_down {
                    -delta
                } else {
                    delta
                }
            };
            let delta_y = -cursor_motion.y / window_size.y * std::f32::consts::PI;
            let yaw = Quat::from_rotation_z(-delta_x);
            let pitch = Quat::from_rotation_x(-delta_y);
            persp_transform.rotation = yaw * persp_transform.rotation; // global y
            persp_transform.rotation = persp_transform.rotation * pitch; // local x
        } else if input_mouse.pressed(MouseButton::Left) && cursor_motion.length_squared() > 0. {
            changed = true;
            // make panning distance independent of resolution and FOV,
            let window = windows.get_primary().unwrap();
            let window_size = Vec2::new(window.width() as f32, window.height() as f32);

            cursor_motion *=
                Vec2::new(persp_proj.fov * persp_proj.aspect_ratio, persp_proj.fov) / window_size;
            // translate by local axes
            let right = persp_transform.rotation * Vec3::X * -cursor_motion.x;
            let up = persp_transform.rotation * Vec3::Y * -cursor_motion.y;
            // make panning proportional to distance away from center point
            let translation = (right + up) * controls.orbit_radius;
            controls.orbit_center += translation;
        }

        if scroll.abs() > 0.0 {
            changed = true;
            controls.orbit_radius -= scroll * controls.orbit_radius * 0.2;
            // dont allow zoom to reach zero or you get stuck
            controls.orbit_radius = f32::max(controls.orbit_radius, 0.05);
        }

        if changed {
            // emulating parent/child to make the yaw/y-axis rotation behave like a turntable
            // parent = x and y rotation
            // child = z-offset
            let rot_matrix = Mat3::from_quat(persp_transform.rotation);
            persp_transform.translation = controls.orbit_center
                + rot_matrix.mul_vec3(Vec3::new(0.0, 0.0, controls.orbit_radius));
        }
    }
}

fn handle_keyboard(
    keyboard_input: Res<Input<KeyCode>>,
    mut active_camera_3d: ResMut<ActiveCamera<Camera3d>>,
    mut query: Query<&mut CameraControls>,
) {
    let mut controls = query.single_mut();
    if keyboard_input.just_pressed(KeyCode::Key2) {
        controls.set_mode(ProjectionMode::Orthographic);
        active_camera_3d.set(controls.orthographic_camera_entity);
    }

    if keyboard_input.just_pressed(KeyCode::Key3) {
        controls.set_mode(ProjectionMode::Perspective);
        active_camera_3d.set(controls.perspective_camera_entity);
    }
}

fn camera_controls_setup(mut commands: Commands) {
    let proj_entity = commands
        .spawn_bundle(PerspectiveCameraBundle {
            transform: Transform::from_xyz(0., 0., 20.).looking_at(Vec3::ZERO, Vec3::Y),
            ..default()
        })
        .id();

    let ortho_entity = commands
        .spawn_bundle(OrthographicCameraBundle {
            transform: Transform::from_xyz(0., 0., 20.).looking_at(Vec3::ZERO, Vec3::Y),
            orthographic_projection: OrthographicProjection {
                window_origin: WindowOrigin::Center,
                scaling_mode: ScalingMode::FixedVertical,
                scale: 10.0,
                ..default()
            },
            ..OrthographicCameraBundle::new_3d()
        })
        .id();
    commands.spawn_bundle(CameraControlsBundle {
        controls: CameraControls {
            mode: ProjectionMode::Perspective,
            perspective_camera_entity: proj_entity,
            orthographic_camera_entity: ortho_entity,
            orbit_center: Vec3::ZERO,
            orbit_radius: 20.0,
            orbit_upside_down: false,
        },
    });
}

pub struct CameraControlsPlugin;

impl Plugin for CameraControlsPlugin {
    fn build(&self, app: &mut App) {
        app.insert_resource(MouseLocation::default())
            .add_startup_system(camera_controls_setup)
            .add_system(handle_keyboard)
            .add_system(camera_controls);
    }
}<|MERGE_RESOLUTION|>--- conflicted
+++ resolved
@@ -3,11 +3,7 @@
     prelude::*,
     render::camera::{ActiveCamera, Camera3d, ScalingMode, WindowOrigin},
 };
-<<<<<<< HEAD
 use bevy_egui::EguiContext;
-=======
-use super::ui_widgets::SuppressInput;
->>>>>>> f10007ef
 
 struct MouseLocation {
     previous: Vec2,
@@ -57,7 +53,6 @@
 
 fn camera_controls(
     windows: Res<Windows>,
-    input_suppression: Res<SuppressInput>,
     mut ev_cursor_moved: EventReader<CursorMoved>,
     mut ev_scroll: EventReader<MouseWheel>,
     input_mouse: Res<Input<MouseButton>>,
@@ -73,20 +68,11 @@
     >,
     mut egui_context: ResMut<EguiContext>,
 ) {
-<<<<<<< HEAD
     // give input priority to ui elements
     let egui_ctx = egui_context.ctx_mut();
     if egui_ctx.wants_pointer_input() || egui_ctx.wants_keyboard_input() {
         return;
     }
-
-=======
-    if input_suppression.should_suppress {
-        return;
-    }
-
-
->>>>>>> f10007ef
     let pan_button = MouseButton::Left;
     let orbit_button = MouseButton::Right;
 
